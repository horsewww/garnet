﻿// Copyright (c) Microsoft Corporation.
// Licensed under the MIT license.

using System;
using System.Collections.Generic;
using System.Collections.Immutable;
using System.Collections.ObjectModel;
using System.Linq;
using System.Reflection;
using System.Text;
using System.Text.Json.Serialization;
using Garnet.common;
using Microsoft.Extensions.Logging;

namespace Garnet.server
{
    /// <summary>
    /// Represents a RESP command's information
    /// </summary>
    public class RespCommandsInfo : IRespSerializable
    {
        /// <summary>
        /// Garnet's RespCommand enum command representation
        /// </summary>
        public RespCommand Command { get; init; }

        /// <summary>
        /// Garnet's sub-command enum value representation
        /// </summary>
        public byte? ArrayCommand { get; init; }

        /// <summary>
        /// The command's name
        /// </summary>
        public string Name { get; init; }

        /// <summary>
        /// Determines if the command is Garnet internal-only (i.e. not exposed to clients) 
        /// </summary>
        public bool IsInternal { get; init; }

        /// <summary>
        /// The command's arity, i.e. the number of arguments a command expects
        /// * A positive integer means a fixed number of arguments
        /// * A negative integer means a minimal number of arguments
        /// </summary>
        public int Arity { get; init; }

        /// <summary>
        /// RESP command flags
        /// </summary>
        public RespCommandFlags Flags
        {
            get => this.flags;
            init
            {
                this.flags = value;
                this.respFormatFlags = EnumUtils.GetEnumDescriptions(this.flags);
            }
        }

        /// <summary>
        /// The position of the command's first key name argument
        /// </summary>
        public int FirstKey { get; init; }

        /// <summary>
        /// The position of the command's last key name argument
        /// </summary>
        public int LastKey { get; init; }

        /// <summary>
        /// The step, or increment, between the first key and the position of the next key
        /// </summary>
        public int Step { get; init; }

        /// <summary>
        /// ACL categories to which the command belongs
        /// </summary>
        public RespAclCategories AclCategories
        {
            get => this.aclCategories;
            init
            {
                this.aclCategories = value;
                this.respFormatAclCategories = EnumUtils.GetEnumDescriptions(this.aclCategories);
            }
        }

        /// <summary>
        /// Helpful information about the command
        /// </summary>
        public string[] Tips { get; init; }

        /// <summary>
        /// Methods for locating keys in the command's arguments
        /// </summary>
        public RespCommandKeySpecification[] KeySpecifications { get; init; }

        /// <summary>
        /// All the command's sub-commands, if any
        /// </summary>
        public RespCommandsInfo[] SubCommands { get; init; }

        /// <summary>
        /// Returns the serialized representation of the current object in RESP format
        /// This property returns a cached value, if exists (this value should never change after object initialization)
        /// </summary>
        [JsonIgnore]
        public string RespFormat => respFormat ??= ToRespFormat();

        private const string RespCommandsEmbeddedFileName = @"RespCommandsInfo.json";

        private string respFormat;

        private static bool IsInitialized = false;
        private static readonly object IsInitializedLock = new();
        private static IReadOnlyDictionary<string, RespCommandsInfo> AllRespCommandsInfo = null;
        private static IReadOnlyDictionary<string, RespCommandsInfo> ExternalRespCommandsInfo = null;
        private static IReadOnlyDictionary<RespCommand, RespCommandsInfo> BasicRespCommandsInfo = null;
        private static IReadOnlyDictionary<RespCommand, IReadOnlyDictionary<byte, RespCommandsInfo>> ArrayRespCommandsInfo = null;
        private static IReadOnlySet<string> AllRespCommandNames = null;
        private static IReadOnlySet<string> ExternalRespCommandNames = null;

        private readonly RespCommandFlags flags;
        private readonly RespAclCategories aclCategories;

        private readonly string[] respFormatFlags;
        private readonly string[] respFormatAclCategories;

        private static bool TryInitialize(ILogger logger)
        {
            lock (IsInitializedLock)
            {
                if (IsInitialized) return true;

                IsInitialized = TryInitializeRespCommandsInfo(logger);
                return IsInitialized;
            }
        }

        private static bool TryInitializeRespCommandsInfo(ILogger logger = null)
        {
            var streamProvider = StreamProviderFactory.GetStreamProvider(FileLocationType.EmbeddedResource, null,
                Assembly.GetExecutingAssembly());
            var commandsInfoProvider = RespCommandsInfoProviderFactory.GetRespCommandsInfoProvider();

            var importSucceeded = commandsInfoProvider.TryImportRespCommandsInfo(RespCommandsEmbeddedFileName,
                streamProvider, out var tmpAllRespCommandsInfo, logger);

            if (!importSucceeded) return false;

            var tmpBasicRespCommandsInfo = new Dictionary<RespCommand, RespCommandsInfo>();
            var tmpArrayRespCommandsInfo = new Dictionary<RespCommand, Dictionary<byte, RespCommandsInfo>>();
            foreach (var respCommandInfo in tmpAllRespCommandsInfo.Values)
            {
                if (respCommandInfo.Command == RespCommand.NONE) continue;

                if (respCommandInfo.ArrayCommand.HasValue)
                {
                    if (!tmpArrayRespCommandsInfo.ContainsKey(respCommandInfo.Command))
                        tmpArrayRespCommandsInfo.Add(respCommandInfo.Command, new Dictionary<byte, RespCommandsInfo>());
                    tmpArrayRespCommandsInfo[respCommandInfo.Command]
                        .Add(respCommandInfo.ArrayCommand.Value, respCommandInfo);
                }
                else
                {
                    tmpBasicRespCommandsInfo.Add(respCommandInfo.Command, respCommandInfo);
                }
            }

            AllRespCommandsInfo = tmpAllRespCommandsInfo;
            ExternalRespCommandsInfo = new ReadOnlyDictionary<string, RespCommandsInfo>(tmpAllRespCommandsInfo
                .Where(ci => !ci.Value.IsInternal)
                .ToDictionary(kvp => kvp.Key, kvp => kvp.Value));
            AllRespCommandNames = ImmutableHashSet.Create(StringComparer.OrdinalIgnoreCase, AllRespCommandsInfo.Keys.ToArray());
            ExternalRespCommandNames = ImmutableHashSet.Create(StringComparer.OrdinalIgnoreCase, ExternalRespCommandsInfo.Keys.ToArray());
            BasicRespCommandsInfo = new ReadOnlyDictionary<RespCommand, RespCommandsInfo>(tmpBasicRespCommandsInfo);
            ArrayRespCommandsInfo = new ReadOnlyDictionary<RespCommand, IReadOnlyDictionary<byte, RespCommandsInfo>>(
                tmpArrayRespCommandsInfo
                    .ToDictionary(kvp => kvp.Key,
                        kvp =>
                            (IReadOnlyDictionary<byte, RespCommandsInfo>)new ReadOnlyDictionary<byte, RespCommandsInfo>(
                                kvp.Value)));

            return true;
        }

        /// <summary>
        /// Gets the number of commands supported by Garnet
        /// </summary>
        /// <param name="count">The count value</param>
        /// <param name="externalOnly">Return number of commands that are visible externally</param>
        /// <param name="logger">Logger</param>
        /// <returns>True if initialization was successful and data was retrieved successfully</returns>
        internal static bool TryGetRespCommandsInfoCount(out int count, bool externalOnly = false, ILogger logger = null)
        {
            count = -1;
            if (!IsInitialized && !TryInitialize(logger)) return false;

            count = externalOnly ? ExternalRespCommandsInfo!.Count : AllRespCommandsInfo!.Count;
            return true;
        }

        /// <summary>
        /// Gets all the command info objects of commands supported by Garnet
        /// </summary>
        /// <param name="respCommandsInfo">Mapping between command name to command info</param>
        /// <param name="externalOnly">Return only commands that are visible externally</param>
        /// <param name="logger">Logger</param>
        /// <returns>True if initialization was successful and data was retrieved successfully</returns>
        public static bool TryGetRespCommandsInfo(out IReadOnlyDictionary<string, RespCommandsInfo> respCommandsInfo, bool externalOnly = false, ILogger logger = null)
        {
<<<<<<< HEAD
            {(byte)ListOperation.LPUSH,     new RespCommandsInfo("LPUSH",   RespCommand.List,   -2, null, (byte)ListOperation.LPUSH)},
            {(byte)ListOperation.LPOP,      new RespCommandsInfo("LPOP",    RespCommand.List,   -1, null, (byte)ListOperation.LPOP)},
            {(byte)ListOperation.RPUSH,     new RespCommandsInfo("RPUSH",   RespCommand.List,   -2, null, (byte)ListOperation.RPUSH)},
            {(byte)ListOperation.RPOP,      new RespCommandsInfo("RPOP",    RespCommand.List,   -1, null, (byte)ListOperation.RPOP)},
            {(byte)ListOperation.LLEN,      new RespCommandsInfo("LLEN",    RespCommand.List,    1, null, (byte)ListOperation.LLEN)},
            {(byte)ListOperation.LTRIM,     new RespCommandsInfo("LTRIM",   RespCommand.List,    3, null, (byte)ListOperation.LTRIM)},
            {(byte)ListOperation.LRANGE,    new RespCommandsInfo("LRANGE",  RespCommand.List,    3, null, (byte)ListOperation.LRANGE)},
            {(byte)ListOperation.LINDEX,    new RespCommandsInfo("LINDEX",  RespCommand.List,    2, null, (byte)ListOperation.LINDEX)},
            {(byte)ListOperation.LINSERT,   new RespCommandsInfo("LINSERT", RespCommand.List,    4, null, (byte)ListOperation.LINSERT)},
            {(byte)ListOperation.LREM,      new RespCommandsInfo("LREM",    RespCommand.List,    3, null, (byte)ListOperation.LREM) },
            {(byte)ListOperation.LSET,      new RespCommandsInfo("LSET",    RespCommand.List,    3, null, (byte)ListOperation.LSET) },
            {(byte)ListOperation.BRPOP,      new RespCommandsInfo("BRPOP",    RespCommand.List,    -2, null, (byte)ListOperation.BRPOP) },
            {(byte)ListOperation.BLPOP,      new RespCommandsInfo("BLPOP",    RespCommand.List,    -2, null, (byte)ListOperation.BLPOP) },
        };

        private static readonly Dictionary<byte, RespCommandsInfo> hashCommandsInfoMap = new Dictionary<byte, RespCommandsInfo>
=======
            respCommandsInfo = default;
            if (!IsInitialized && !TryInitialize(logger)) return false;

            respCommandsInfo = externalOnly ? ExternalRespCommandsInfo : AllRespCommandsInfo;
            return true;
        }

        /// <summary>
        /// Gets all the command names of commands supported by Garnet
        /// </summary>
        /// <param name="respCommandNames">The command names</param>
        /// <param name="externalOnly">Return only names of commands that are visible externally</param>
        /// <param name="logger">Logger</param>
        /// <returns>True if initialization was successful and data was retrieved successfully</returns>
        public static bool TryGetRespCommandNames(out IReadOnlySet<string> respCommandNames, bool externalOnly = false, ILogger logger = null)
>>>>>>> c9301082
        {
            respCommandNames = default;
            if (!IsInitialized && !TryInitialize(logger)) return false;

            respCommandNames = externalOnly ? ExternalRespCommandNames : AllRespCommandNames;
            return true;
        }

        /// <summary>
        /// Gets command info by command name
        /// </summary>
        /// <param name="cmdName">The command name</param>
        /// <param name="respCommandsInfo">The command info</param>
        /// <param name="logger">Logger</param>
        /// <returns>True if initialization was successful and command info was found</returns>
        internal static bool TryGetRespCommandInfo(string cmdName, out RespCommandsInfo respCommandsInfo, ILogger logger = null)
        {
            respCommandsInfo = default;
            if ((!IsInitialized && !TryInitialize(logger)) ||
                !AllRespCommandsInfo.ContainsKey(cmdName)) return false;

            respCommandsInfo = AllRespCommandsInfo[cmdName];
            return true;
        }

        /// <summary>
        /// Gets command info by RespCommand enum and sub-command byte, if applicable
        /// </summary>
        /// <param name="cmd">The RespCommand enum</param>
        /// <param name="logger">Logger</param>
        /// <param name="respCommandsInfo">The commands info</param>
        /// <param name="subCmd">The sub-command byte, if applicable</param>
        /// <param name="txnOnly">Return only commands that are allowed in a transaction context (False by default)</param>
        /// <returns>True if initialization was successful and command info was found</returns>
        internal static bool TryGetRespCommandInfo(RespCommand cmd,
            out RespCommandsInfo respCommandsInfo, byte subCmd = 0, bool txnOnly = false, ILogger logger = null)
        {
            respCommandsInfo = default;
            if (!IsInitialized && !TryInitialize(logger)) return false;

            RespCommandsInfo tmpRespCommandInfo = default;
            if (ArrayRespCommandsInfo.ContainsKey(cmd) && ArrayRespCommandsInfo[cmd].ContainsKey(subCmd))
                tmpRespCommandInfo = ArrayRespCommandsInfo[cmd][subCmd];
            else if (BasicRespCommandsInfo.ContainsKey(cmd))
                tmpRespCommandInfo = BasicRespCommandsInfo[cmd];

            if (tmpRespCommandInfo == default ||
                (txnOnly && tmpRespCommandInfo.Flags.HasFlag(RespCommandFlags.NoMulti))) return false;

            respCommandsInfo = tmpRespCommandInfo;
            return true;
        }

        /// <summary>
        /// Serializes the current object to RESP format
        /// </summary>
        /// <returns>Serialized value</returns>
        public string ToRespFormat()
        {
            var sb = new StringBuilder();

            sb.Append("*10\r\n");
            // 1) Name
            sb.Append($"${this.Name.Length}\r\n{this.Name}\r\n");
            // 2) Arity
            sb.Append($":{this.Arity}\r\n");
            // 3) Flags
            sb.Append($"*{this.respFormatFlags.Length}\r\n");
            foreach (var flag in this.respFormatFlags)
                sb.Append($"+{flag}\r\n");
            // 4) First key
            sb.Append($":{this.FirstKey}\r\n");
            // 5) Last key
            sb.Append($":{this.LastKey}\r\n");
            // 6) Step
            sb.Append($":{this.Step}\r\n");
            // 7) ACL categories
            sb.Append($"*{this.respFormatAclCategories.Length}\r\n");
            foreach (var aclCat in this.respFormatAclCategories)
                sb.Append($"+@{aclCat}\r\n");
            // 8) Tips
            var tipCount = this.Tips?.Length ?? 0;
            sb.Append($"*{tipCount}\r\n");
            if (this.Tips != null && tipCount > 0)
            {
                foreach (var tip in this.Tips)
                    sb.Append($"${tip.Length}\r\n{tip}\r\n");
            }

            // 9) Key specifications
            var ksCount = this.KeySpecifications?.Length ?? 0;
            sb.Append($"*{ksCount}\r\n");
            if (this.KeySpecifications != null && ksCount > 0)
            {
                foreach (var ks in this.KeySpecifications)
                    sb.Append(ks.RespFormat);
            }

            // 10) SubCommands
            var subCommandCount = this.SubCommands?.Length ?? 0;
            sb.Append($"*{subCommandCount}\r\n");
            if (this.SubCommands != null && subCommandCount > 0)
            {
                foreach (var subCommand in SubCommands)
                    sb.Append(subCommand.RespFormat);
            }

            return sb.ToString();
        }
    }
}<|MERGE_RESOLUTION|>--- conflicted
+++ resolved
@@ -211,24 +211,6 @@
         /// <returns>True if initialization was successful and data was retrieved successfully</returns>
         public static bool TryGetRespCommandsInfo(out IReadOnlyDictionary<string, RespCommandsInfo> respCommandsInfo, bool externalOnly = false, ILogger logger = null)
         {
-<<<<<<< HEAD
-            {(byte)ListOperation.LPUSH,     new RespCommandsInfo("LPUSH",   RespCommand.List,   -2, null, (byte)ListOperation.LPUSH)},
-            {(byte)ListOperation.LPOP,      new RespCommandsInfo("LPOP",    RespCommand.List,   -1, null, (byte)ListOperation.LPOP)},
-            {(byte)ListOperation.RPUSH,     new RespCommandsInfo("RPUSH",   RespCommand.List,   -2, null, (byte)ListOperation.RPUSH)},
-            {(byte)ListOperation.RPOP,      new RespCommandsInfo("RPOP",    RespCommand.List,   -1, null, (byte)ListOperation.RPOP)},
-            {(byte)ListOperation.LLEN,      new RespCommandsInfo("LLEN",    RespCommand.List,    1, null, (byte)ListOperation.LLEN)},
-            {(byte)ListOperation.LTRIM,     new RespCommandsInfo("LTRIM",   RespCommand.List,    3, null, (byte)ListOperation.LTRIM)},
-            {(byte)ListOperation.LRANGE,    new RespCommandsInfo("LRANGE",  RespCommand.List,    3, null, (byte)ListOperation.LRANGE)},
-            {(byte)ListOperation.LINDEX,    new RespCommandsInfo("LINDEX",  RespCommand.List,    2, null, (byte)ListOperation.LINDEX)},
-            {(byte)ListOperation.LINSERT,   new RespCommandsInfo("LINSERT", RespCommand.List,    4, null, (byte)ListOperation.LINSERT)},
-            {(byte)ListOperation.LREM,      new RespCommandsInfo("LREM",    RespCommand.List,    3, null, (byte)ListOperation.LREM) },
-            {(byte)ListOperation.LSET,      new RespCommandsInfo("LSET",    RespCommand.List,    3, null, (byte)ListOperation.LSET) },
-            {(byte)ListOperation.BRPOP,      new RespCommandsInfo("BRPOP",    RespCommand.List,    -2, null, (byte)ListOperation.BRPOP) },
-            {(byte)ListOperation.BLPOP,      new RespCommandsInfo("BLPOP",    RespCommand.List,    -2, null, (byte)ListOperation.BLPOP) },
-        };
-
-        private static readonly Dictionary<byte, RespCommandsInfo> hashCommandsInfoMap = new Dictionary<byte, RespCommandsInfo>
-=======
             respCommandsInfo = default;
             if (!IsInitialized && !TryInitialize(logger)) return false;
 
@@ -244,7 +226,6 @@
         /// <param name="logger">Logger</param>
         /// <returns>True if initialization was successful and data was retrieved successfully</returns>
         public static bool TryGetRespCommandNames(out IReadOnlySet<string> respCommandNames, bool externalOnly = false, ILogger logger = null)
->>>>>>> c9301082
         {
             respCommandNames = default;
             if (!IsInitialized && !TryInitialize(logger)) return false;
